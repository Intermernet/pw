/*
Package pw is a Go library for password authentication.

It attempts to put into practice the methodology described in CrackStation's "Salted Password
Hashing - Doing it Right". [1]

It uses the scrypt KDF for key stretching, and assumes the use of an HMAC key for extra security.

The HMAC key should be provided from somewhere outside of the database which stores the user IDs,
hashes and salts. It should, at least, be stored in a secure file on the server, but it's
recommended to use an external server, or service, to provide the HMAC key.

The generated hashes are 256 bits in length, as are any generated salts.

The input HMAC key and password are only limited in length by the underlying Go crypto libraries.

Use godoc [2] for documentation.

Copyright Mike Hughes 2013 (intermernet AT gmail DOT com).

[1] http://crackstation.net/hashing-security.htm

[2] http://godoc.org/github.com/Intermernet/pw
*/
package pw

import (
	"crypto/hmac"
	"crypto/rand"
	"crypto/sha256"
	"crypto/subtle"
	"errors"
<<<<<<< HEAD
	"io"
=======
>>>>>>> 9d2a79cc

	"code.google.com/p/go.crypto/scrypt"
)

const (
	// Key length and salt length will be 32 bytes (256 bits)
	keyLength = 32

	// scrypt constants from http://code.google.com/p/go/source/browse/scrypt/scrypt.go?repo=crypto
	// "N is a CPU/memory cost parameter, which must be a power of two greater than 1.
	// r and p must satisfy r * p < 2³⁰. If the parameters do not satisfy the
	// limits, the function returns a nil byte slice and an error."
	n = 16384
	r = 8
	p = 1
)

// ID contains the HMAC, the password, the salt and the hash to check.
type ID struct {
	Hmac []byte // HMAC Key
	Pass string // Password
	Salt []byte // Salt
	Hash []byte // Hash to check
	hchk []byte // Hash to compare against
}

// New returns a new pwHash.
func New() *ID { return new(ID) }

// doHash scrypt transforms the password and salt, and then HMAC transforms the result.
<<<<<<< HEAD
// Assigns the resulting hash to the comparison hash.
func (i *ID) doHash() error {
	sck, err := scrypt.Key([]byte(i.Pass), i.Salt, n, r, p, keyLength)
	if err != nil {
		return err
	}
	hmh := hmac.New(sha256.New, i.Hmac)
	hmh.Write(sck)
	i.hchk = hmh.Sum(nil)
=======
// and sets it as the check-hash.
func (ph *PwHash) doHash() error {
	sck, err := scrypt.Key([]byte(ph.Pass), ph.Salt, N, R, P, KEYLENGTH)
	if err != nil {
		return err
	}
	hmh := hmac.New(sha256.New, ph.Hmac)
	defer hmh.Reset()
	hmh.Write(sck)
	ph.hchk = hmh.Sum(nil)
>>>>>>> 9d2a79cc
	return nil
}

// randSalt generates a random slice of bytes using crypto/rand
<<<<<<< HEAD
// of length keyLength and assigns it as a new salt.
func (i *ID) randSalt() error {
	rh := make([]byte, keyLength)
	if _, err := io.ReadFull(rand.Reader, rh); err != nil {
		return err
	}
	i.Salt = rh
=======
// of length KEYLENGTH and sets it as the salt.
func (ph *PwHash) randSalt() error {
	rh := make([]byte, KEYLENGTH)
	defer func() { rh = []byte{} }() // Clear the salt
	if _, err := rand.Read(rh); err != nil {
		return err
	}
	ph.Salt = rh
>>>>>>> 9d2a79cc
	return nil
}

// Create generates a new salt using "crypto/rand".
// It then calls doHash() and sets the resulting hash and salt.
<<<<<<< HEAD
func (i *ID) Create() error {
	defer func() { i.Hash, i.hchk = i.hchk, []byte{} }() // Clear the hchk field.
	if err := i.randSalt(); err != nil {
		return err
	}
	if err := i.doHash(); err != nil {
=======
func (ph *PwHash) Create() error {
	defer func() { ph.Hash, ph.hchk = ph.hchk, []byte{} }() // Clear the hchk field.
	if err := ph.randSalt(); err != nil {
		return err
	}
	if err := ph.doHash(); err != nil {
>>>>>>> 9d2a79cc
		return err
	}
	return nil
}

// Check calls doHash() and compares the resulting hash against the check hash.
// Returns a boolean.
<<<<<<< HEAD
func (i *ID) Check() (bool, error) {
	defer func() { i.Hash, i.hchk = []byte{}, []byte{} }() // Clear the Hash and hchk fields.
	chkErr := errors.New("hash verification failed")
	if err := i.doHash(); err != nil {
		return false, err
	}
	if subtle.ConstantTimeEq(int32(len(i.Hash)), int32(len(i.hchk))) == 1 {
		if subtle.ConstantTimeCompare(i.hchk, i.Hash) == 1 {
			return true, nil
		}
	}
	return false, chkErr
=======
func (ph *PwHash) Check() (bool, error) {
	defer func() { ph.Hash, ph.hchk = []byte{}, []byte{} }() // Clear the Hash and hchk fields.
	chkerr := errors.New("hash verification failed")
	if err := ph.doHash(); err != nil {
		return false, err
	}
	if subtle.ConstantTimeEq(int32(len(ph.Hash)), int32(len(ph.hchk))) == 1 {
		if subtle.ConstantTimeCompare(ph.hchk, ph.Hash) == 1 {
			return true, nil
		}
	}
	return false, chkerr
>>>>>>> 9d2a79cc
}<|MERGE_RESOLUTION|>--- conflicted
+++ resolved
@@ -30,10 +30,7 @@
 	"crypto/sha256"
 	"crypto/subtle"
 	"errors"
-<<<<<<< HEAD
 	"io"
-=======
->>>>>>> 9d2a79cc
 
 	"code.google.com/p/go.crypto/scrypt"
 )
@@ -64,7 +61,6 @@
 func New() *ID { return new(ID) }
 
 // doHash scrypt transforms the password and salt, and then HMAC transforms the result.
-<<<<<<< HEAD
 // Assigns the resulting hash to the comparison hash.
 func (i *ID) doHash() error {
 	sck, err := scrypt.Key([]byte(i.Pass), i.Salt, n, r, p, keyLength)
@@ -74,23 +70,10 @@
 	hmh := hmac.New(sha256.New, i.Hmac)
 	hmh.Write(sck)
 	i.hchk = hmh.Sum(nil)
-=======
-// and sets it as the check-hash.
-func (ph *PwHash) doHash() error {
-	sck, err := scrypt.Key([]byte(ph.Pass), ph.Salt, N, R, P, KEYLENGTH)
-	if err != nil {
-		return err
-	}
-	hmh := hmac.New(sha256.New, ph.Hmac)
-	defer hmh.Reset()
-	hmh.Write(sck)
-	ph.hchk = hmh.Sum(nil)
->>>>>>> 9d2a79cc
 	return nil
 }
 
 // randSalt generates a random slice of bytes using crypto/rand
-<<<<<<< HEAD
 // of length keyLength and assigns it as a new salt.
 func (i *ID) randSalt() error {
 	rh := make([]byte, keyLength)
@@ -98,36 +81,17 @@
 		return err
 	}
 	i.Salt = rh
-=======
-// of length KEYLENGTH and sets it as the salt.
-func (ph *PwHash) randSalt() error {
-	rh := make([]byte, KEYLENGTH)
-	defer func() { rh = []byte{} }() // Clear the salt
-	if _, err := rand.Read(rh); err != nil {
-		return err
-	}
-	ph.Salt = rh
->>>>>>> 9d2a79cc
 	return nil
 }
 
 // Create generates a new salt using "crypto/rand".
 // It then calls doHash() and sets the resulting hash and salt.
-<<<<<<< HEAD
 func (i *ID) Create() error {
 	defer func() { i.Hash, i.hchk = i.hchk, []byte{} }() // Clear the hchk field.
 	if err := i.randSalt(); err != nil {
 		return err
 	}
 	if err := i.doHash(); err != nil {
-=======
-func (ph *PwHash) Create() error {
-	defer func() { ph.Hash, ph.hchk = ph.hchk, []byte{} }() // Clear the hchk field.
-	if err := ph.randSalt(); err != nil {
-		return err
-	}
-	if err := ph.doHash(); err != nil {
->>>>>>> 9d2a79cc
 		return err
 	}
 	return nil
@@ -135,7 +99,6 @@
 
 // Check calls doHash() and compares the resulting hash against the check hash.
 // Returns a boolean.
-<<<<<<< HEAD
 func (i *ID) Check() (bool, error) {
 	defer func() { i.Hash, i.hchk = []byte{}, []byte{} }() // Clear the Hash and hchk fields.
 	chkErr := errors.New("hash verification failed")
@@ -148,18 +111,4 @@
 		}
 	}
 	return false, chkErr
-=======
-func (ph *PwHash) Check() (bool, error) {
-	defer func() { ph.Hash, ph.hchk = []byte{}, []byte{} }() // Clear the Hash and hchk fields.
-	chkerr := errors.New("hash verification failed")
-	if err := ph.doHash(); err != nil {
-		return false, err
-	}
-	if subtle.ConstantTimeEq(int32(len(ph.Hash)), int32(len(ph.hchk))) == 1 {
-		if subtle.ConstantTimeCompare(ph.hchk, ph.Hash) == 1 {
-			return true, nil
-		}
-	}
-	return false, chkerr
->>>>>>> 9d2a79cc
 }